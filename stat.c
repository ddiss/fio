--- conflicted
+++ resolved
@@ -485,13 +485,9 @@
 	double usr_cpu, sys_cpu;
 	unsigned long runtime;
 	double io_u_dist[FIO_IO_U_MAP_NR];
-<<<<<<< HEAD
-=======
-	double io_u_lat_u[FIO_IO_U_LAT_U_NR];
-	double io_u_lat_m[FIO_IO_U_LAT_M_NR];
 	time_t time_p;
 	char time_buf[64];
->>>>>>> feb41855
+
 
 	if (!(ts->io_bytes[0] + ts->io_bytes[1]) &&
 	    !(ts->total_io_u[0] + ts->total_io_u[1]))
